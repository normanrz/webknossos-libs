--- conflicted
+++ resolved
@@ -8,16 +8,12 @@
 BLOCK_LEN = 32
 
 
-<<<<<<< HEAD
-def test_get_chunks() -> None:
-=======
-def delete_dir(relative_path):
+def delete_dir(relative_path: str) -> None:
     if os.path.exists(relative_path) and os.path.isdir(relative_path):
         rmtree(relative_path)
 
 
-def test_get_chunks():
->>>>>>> 54f7bf00
+def test_get_chunks() -> None:
     source = list(range(0, 48))
     target = list(get_chunks(source, 8))
 
