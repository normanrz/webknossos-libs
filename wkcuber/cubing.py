--- conflicted
+++ resolved
@@ -109,11 +109,7 @@
     return natsorted(source_files)
 
 
-<<<<<<< HEAD
-def read_image_file(file_name, dtype, z_slice):
-=======
-def read_image_file(file_name: str, dtype: type) -> np.ndarray:
->>>>>>> 07e38b5e
+def read_image_file(file_name: str, dtype: type, z_slice: int) -> np.ndarray:
     try:
         return image_reader.read_array(file_name, dtype, z_slice)
     except Exception as exc:
@@ -233,9 +229,6 @@
                 raise exc
 
 
-<<<<<<< HEAD
-def cubing(source_path, target_path, layer_name, dtype, batch_size, args) -> dict:
-=======
 def cubing(
     source_path: str,
     target_path: str,
@@ -244,8 +237,6 @@
     batch_size: int,
     args: Namespace,
 ) -> dict:
-
->>>>>>> 07e38b5e
     source_files = find_source_filenames(source_path)
 
     # All images are assumed to have equal dimensions
