import time
import logging
import numpy as np
from typing import Dict, Tuple, Union, List
import os
from glob import glob
import re
from argparse import ArgumentTypeError

from .utils import (
    get_chunks,
    ensure_wkw,
    open_wkw,
    WkwDatasetInfo,
    get_executor_for_args,
    wait_and_ensure_success,
    setup_logging,
    get_regular_chunks,
)
from .cubing import create_parser as create_cubing_parser
from .cubing import read_image_file, prepare_slices_for_wkw
from .image_readers import image_reader

BLOCK_LEN = 32
PADDING_FILE_NAME = "/"


# similar to ImageJ https://imagej.net/BigStitcher_StackLoader#File_pattern
def check_input_pattern(input_pattern: str) -> str:
    x_match = re.search("{x+}", input_pattern)
    y_match = re.search("{y+}", input_pattern)
    z_match = re.search("{z+}", input_pattern)

    if x_match is None or y_match is None or z_match is None:
        raise ArgumentTypeError("{} is not a valid pattern".format(input_pattern))

    return input_pattern


""" Replaces the coordinates with a specific length. 
The coord_ids_with_replacement_info is a Dict that maps a dimension 
to a tuple of the coordinate value and the desired length. """


def replace_coordinates(
    pattern: str, coord_ids_with_replacement_info: Dict[str, Tuple[int, int]]
) -> str:
    occurrences = re.findall("({x+}|{y+}|{z+})", pattern)
    for occurrence in occurrences:
        coord = occurrence[1]
        if coord in coord_ids_with_replacement_info:
            number_of_digits = coord_ids_with_replacement_info[coord][1]
            format_str = "0" + str(number_of_digits) + "d"
            pattern = pattern.replace(
                occurrence,
                format(coord_ids_with_replacement_info[coord][0], format_str),
                1,
            )
    return pattern


def replace_pattern_to_specific_length_without_brackets(
    pattern: str, coord_ids_with_specific_length: Dict[str, int]
) -> str:
    occurrences = re.findall("({x+}|{y+}|{z+})", pattern)
    for occurrence in occurrences:
        coord = occurrence[1]
        if coord in coord_ids_with_specific_length:
            pattern = pattern.replace(
                occurrence, coord * coord_ids_with_specific_length[coord], 1
            )
    return pattern


def replace_coordinates_with_glob_regex(pattern: str, coord_ids: Dict[str, int]) -> str:
    occurrences = re.findall("({x+}|{y+}|{z+})", pattern)
    for occurrence in occurrences:
        coord = occurrence[1]
        if coord in coord_ids:
            number_of_digits = coord_ids[coord]
            pattern = pattern.replace(occurrence, "[0-9]" * number_of_digits, 1)
    return pattern


""" Counts how many digits the dimensions x, y and z occupy in the given pattern. """


def get_digit_counts_for_dimensions(pattern):
    occurrences = re.findall("({x+}|{y+}|{z+})", pattern)
    decimal_lengths = {"x": 0, "y": 0, "z": 0}

    for occurrence in occurrences:
        current_dimension = occurrence[1]
        decimal_lengths[current_dimension] = max(
            decimal_lengths[current_dimension], len(occurrence) - 2
        )

    return decimal_lengths


def detect_interval_for_dimensions(
    file_path_pattern: str, decimal_lengths: Dict[str, int]
) -> Tuple[Dict[str, int], Dict[str, int], str, int]:
    arbitrary_file = None
    file_count = 0
    # dictionary that maps the dimension string to the current dimension length
    # used to avoid distinction of dimensions with if statements
    current_decimal_length = {"x": 0, "y": 0, "z": 0}
    max_dimensions = {"x": 0, "y": 0, "z": 0}
    min_dimensions = {"x": None, "y": None, "z": None}

    # find all files by trying all combinations of dimension lengths
    for x in range(decimal_lengths["x"] + 1):
        current_decimal_length["x"] = x
        for y in range(decimal_lengths["y"] + 1):
            current_decimal_length["y"] = y
            for z in range(decimal_lengths["z"] + 1):
                current_decimal_length["z"] = z
                specific_pattern = replace_coordinates_with_glob_regex(
                    file_path_pattern, {"z": z, "y": y, "x": x}
                )
                found_files = glob(specific_pattern)
                file_count += len(found_files)
                for file_name in found_files:
                    arbitrary_file = file_name
                    # Turn a pattern {xxx}/{yyy}/{zzzzzz} for given dimension counts into (e.g., 2, 2, 3) into
                    # something like xx/yy/zzz (note that the curly braces are gone)
                    applied_fpp = replace_pattern_to_specific_length_without_brackets(
                        file_path_pattern, {"x": x, "y": y, "z": z}
                    )

                    # For each dimension, look up where it starts within the applied pattern.
                    # Use that index to look up the actual value within the file name
                    for current_dimension in ["x", "y", "z"]:
                        idx = applied_fpp.index(current_dimension)
                        coordinate_value = file_name[
                            idx : idx + current_decimal_length[current_dimension]
                        ]
                        coordinate_value = int(coordinate_value)
                        assert coordinate_value
                        min_dimensions[current_dimension] = min(
                            min_dimensions[current_dimension] or coordinate_value,
                            coordinate_value,
                        )
                        max_dimensions[current_dimension] = max(
                            max_dimensions[current_dimension], coordinate_value
                        )

    return min_dimensions, max_dimensions, arbitrary_file, file_count


def find_file_with_dimensions(
    file_path_pattern: str,
    x_value: int,
    y_value: int,
    z_value: int,
    decimal_lengths: Dict[str, int],
) -> Union[str, None]:

    file_path_unpadded = replace_coordinates(
        file_path_pattern, {"z": (z_value, 0), "y": (y_value, 0), "x": (x_value, 0)}
    )

    file_path_padded = replace_coordinates(
        file_path_pattern,
        {
            "z": (z_value, decimal_lengths["z"]),
            "y": (y_value, decimal_lengths["y"]),
            "x": (x_value, decimal_lengths["x"]),
        },
    )

    # the unpadded file pattern has a higher precedence
    if os.path.isfile(file_path_unpadded):
        return file_path_unpadded

    if os.path.isfile(file_path_padded):
        return file_path_padded

    return None


<<<<<<< HEAD
def tile_cubing_job(
    target_wkw_info: WkwDatasetInfo,
    z_batches: List[int],
    input_path_pattern: str,
    batch_size: int,
    tile_size: Tuple[int, int, int],
    min_dimensions: Dict[str, int],
    max_dimensions: Dict[str, int],
    decimal_lengths: Dict[str, int],
):
=======
def tile_cubing_job(args):
    target_wkw_info, z_batches, source_path, batch_size, tile_size = args
>>>>>>> 0d254545
    if len(z_batches) == 0:
        return

    with open_wkw(target_wkw_info) as target_wkw:
        # Iterate over the z batches
        # Batching is useful to utilize IO more efficiently
        for z_batch in get_chunks(z_batches, batch_size):
            try:
                ref_time = time.time()
                logging.info("Cubing z={}-{}".format(z_batch[0], z_batch[-1]))

                for x in range(min_dimensions["x"], max_dimensions["x"] + 1):
                    for y in range(min_dimensions["y"], max_dimensions["y"] + 1):
                        ref_time2 = time.time()
                        slices = []
                        for z in z_batch:
                            # Read file if exists or use zeros instead
                            file_name = find_file_with_dimensions(
                                input_path_pattern, x, y, z, decimal_lengths
                            )
                            if file_name:
                                # read the image
                                image = read_image_file(
                                    file_name, target_wkw_info.dtype
                                )
                                slices.append(image)
                            else:
                                # add zeros instead
                                slices.append(
                                    np.zeros(
                                        tile_size + (1,), dtype=target_wkw_info.dtype
                                    )
                                )
                        buffer = prepare_slices_for_wkw(
                            slices, num_channels=tile_size[2]
                        )

                        if np.any(buffer != 0):
                            target_wkw.write(
                                [x * tile_size[0], y * tile_size[1], z_batch[0]], buffer
                            )
                        logging.debug(
                            "Cubing of z={}-{} x={} y={} took {:.8f}s".format(
                                z_batch[0], z_batch[-1], x, y, time.time() - ref_time2
                            )
                        )
                logging.debug(
                    "Cubing of z={}-{} took {:.8f}s".format(
                        z_batch[0], z_batch[-1], time.time() - ref_time
                    )
                )
            except Exception as exc:
                logging.error(
                    "Cubing of z={}-{} failed with: {}".format(
                        z_batch[0], z_batch[-1], exc
                    )
                )
                raise exc


def tile_cubing(
    target_path, layer_name, dtype, batch_size, input_path_pattern, args=None
):
    decimal_lengths = get_digit_counts_for_dimensions(input_path_pattern)
    min_dimensions, max_dimensions, arbitrary_file, file_count = detect_interval_for_dimensions(
        input_path_pattern, decimal_lengths
    )

    if not arbitrary_file:
        logging.error(
            f"No source files found. Maybe the input_path_pattern was wrong. You provided: {input_path_pattern}"
        )
        return

    # Determine tile size from first matching file
    tile_size = image_reader.read_dimensions(arbitrary_file)
    num_channels = image_reader.read_channel_count(arbitrary_file)
    tile_size = (tile_size[0], tile_size[1], num_channels)
    logging.info(
        "Found source files: count={} with tile_size={}x{}".format(
            file_count, tile_size[0], tile_size[1]
        )
    )

    target_wkw_info = WkwDatasetInfo(target_path, layer_name, dtype, 1)
    ensure_wkw(target_wkw_info, num_channels=num_channels)
    with get_executor_for_args(args) as executor:
        job_args = []
        # Iterate over all z batches
<<<<<<< HEAD
        for z_batch in get_regular_chunks(
            min_dimensions["z"], max_dimensions["z"], BLOCK_LEN
        ):
            futures.append(
                executor.submit(
                    tile_cubing_job,
=======
        for z_batch in get_regular_chunks(min_z, max_z, BLOCK_LEN):
            job_args.append(
                (
>>>>>>> 0d254545
                    target_wkw_info,
                    list(z_batch),
                    input_path_pattern,
                    batch_size,
                    tile_size,
                    min_dimensions,
                    max_dimensions,
                    decimal_lengths,
                )
            )
        wait_and_ensure_success(executor.map_to_futures(tile_cubing_job, job_args))


def create_parser():
    parser = create_cubing_parser()

    parser.add_argument(
        "--input_path_pattern",
        help="Path to input images e.g. path_{xxxxx}_{yyyyy}_{zzzzz}/image.tiff. "
        "The number of characters indicate the longest number in the dimension to the base of 10.",
        type=check_input_pattern,
        default="{zzzzzzzzzz}/{yyyyyyyyyy}/{xxxxxxxxxx}.jpg",
    )
    return parser


if __name__ == "__main__":
    args = create_parser().parse_args()
    setup_logging(args)
    input_path_pattern = os.path.join(args.source_path, args.input_path_pattern)

    tile_cubing(
        args.target_path,
        args.layer_name,
        args.dtype,
        int(args.batch_size),
        input_path_pattern,
        args,
    )<|MERGE_RESOLUTION|>--- conflicted
+++ resolved
@@ -180,21 +180,10 @@
     return None
 
 
-<<<<<<< HEAD
 def tile_cubing_job(
-    target_wkw_info: WkwDatasetInfo,
-    z_batches: List[int],
-    input_path_pattern: str,
-    batch_size: int,
-    tile_size: Tuple[int, int, int],
-    min_dimensions: Dict[str, int],
-    max_dimensions: Dict[str, int],
-    decimal_lengths: Dict[str, int],
+        args
 ):
-=======
-def tile_cubing_job(args):
-    target_wkw_info, z_batches, source_path, batch_size, tile_size = args
->>>>>>> 0d254545
+    target_wkw_info, z_batches, input_path_pattern, batch_size, tile_size, min_dimensions, max_dimensions, decimal_lengths = args
     if len(z_batches) == 0:
         return
 
@@ -284,18 +273,11 @@
     with get_executor_for_args(args) as executor:
         job_args = []
         # Iterate over all z batches
-<<<<<<< HEAD
         for z_batch in get_regular_chunks(
             min_dimensions["z"], max_dimensions["z"], BLOCK_LEN
         ):
-            futures.append(
-                executor.submit(
-                    tile_cubing_job,
-=======
-        for z_batch in get_regular_chunks(min_z, max_z, BLOCK_LEN):
             job_args.append(
                 (
->>>>>>> 0d254545
                     target_wkw_info,
                     list(z_batch),
                     input_path_pattern,
