import time
import logging
import numpy as np
from typing import Dict, Tuple, Union, List
import os
from glob import glob
import re
<<<<<<< HEAD
from argparse import ArgumentTypeError
=======
import wkw
from argparse import ArgumentParser
from os import path, listdir
from PIL import Image
from natsort import natsorted
>>>>>>> fb1891a4

from wkcuber.utils import (
    get_chunks,
    ensure_wkw,
    open_wkw,
    WkwDatasetInfo,
    get_executor_for_args,
    wait_and_ensure_success,
    setup_logging,
    get_regular_chunks,
)
<<<<<<< HEAD
from wkcuber.cubing import create_parser as create_cubing_parser, read_image_file
from wkcuber.image_readers import image_reader
=======
from .cubing import create_parser, read_image_file, prepare_slices_for_wkw
from .image_readers import image_reader
>>>>>>> fb1891a4

BLOCK_LEN = 32
PADDING_FILE_NAME = "/"


# similar to ImageJ https://imagej.net/BigStitcher_StackLoader#File_pattern
def check_input_pattern(input_pattern: str) -> str:
    x_match = re.search("{x+}", input_pattern)
    y_match = re.search("{y+}", input_pattern)
    z_match = re.search("{z+}", input_pattern)

    if x_match is None or y_match is None or z_match is None:
        raise ArgumentTypeError("{} is not a valid pattern".format(input_pattern))

    return input_pattern


""" Replaces the coordinates with a specific length. 
The coord_ids_with_replacement_info is a Dict that maps a dimension 
to a tuple of the coordinate value and the desired length. """


def replace_coordinates(
    pattern: str, coord_ids_with_replacement_info: Dict[str, Tuple[int, int]]
) -> str:
    occurrences = re.findall("({x+}|{y+}|{z+})", pattern)
    for occurrence in occurrences:
        coord = occurrence[1]
        if coord in coord_ids_with_replacement_info:
            number_of_digits = coord_ids_with_replacement_info[coord][1]
            format_str = "0" + str(number_of_digits) + "d"
            pattern = pattern.replace(
                occurrence,
                format(coord_ids_with_replacement_info[coord][0], format_str),
                1,
            )
    return pattern


def replace_pattern_to_specific_length_without_brackets(
    pattern: str, coord_ids_with_specific_length: Dict[str, int]
) -> str:
    occurrences = re.findall("({x+}|{y+}|{z+})", pattern)
    for occurrence in occurrences:
        coord = occurrence[1]
        if coord in coord_ids_with_specific_length:
            pattern = pattern.replace(
                occurrence, coord * coord_ids_with_specific_length[coord], 1
            )
    return pattern

<<<<<<< HEAD
=======
def find_source_sections(source_path):
    section_folders = [
        f for f in listdir(source_path) if path.isdir(path.join(source_path, f))
    ]
    section_folders = [path.join(source_path, s) for s in section_folders]
    return natsorted(section_folders)
>>>>>>> fb1891a4

def replace_coordinates_with_glob_regex(pattern: str, coord_ids: Dict[str, int]) -> str:
    occurrences = re.findall("({x+}|{y+}|{z+})", pattern)
    for occurrence in occurrences:
        coord = occurrence[1]
        if coord in coord_ids:
            number_of_digits = coord_ids[coord]
            pattern = pattern.replace(occurrence, "[0-9]" * number_of_digits, 1)
    return pattern


""" Counts how many digits the dimensions x, y and z occupy in the given pattern. """


def get_digit_counts_for_dimensions(pattern):
    occurrences = re.findall("({x+}|{y+}|{z+})", pattern)
    decimal_lengths = {"x": 0, "y": 0, "z": 0}

    for occurrence in occurrences:
        current_dimension = occurrence[1]
        decimal_lengths[current_dimension] = max(
            decimal_lengths[current_dimension], len(occurrence) - 2
        )
<<<<<<< HEAD

    return decimal_lengths


def detect_interval_for_dimensions(
    file_path_pattern: str, decimal_lengths: Dict[str, int]
) -> Tuple[Dict[str, int], Dict[str, int], str, int]:
    arbitrary_file = None
    file_count = 0
    # dictionary that maps the dimension string to the current dimension length
    # used to avoid distinction of dimensions with if statements
    current_decimal_length = {"x": 0, "y": 0, "z": 0}
    max_dimensions = {"x": 0, "y": 0, "z": 0}
    min_dimensions = {"x": None, "y": None, "z": None}

    # find all files by trying all combinations of dimension lengths
    for x in range(decimal_lengths["x"] + 1):
        current_decimal_length["x"] = x
        for y in range(decimal_lengths["y"] + 1):
            current_decimal_length["y"] = y
            for z in range(decimal_lengths["z"] + 1):
                current_decimal_length["z"] = z
                specific_pattern = replace_coordinates_with_glob_regex(
                    file_path_pattern, {"z": z, "y": y, "x": x}
                )
                found_files = glob(specific_pattern)
                file_count += len(found_files)
                for file_name in found_files:
                    arbitrary_file = file_name
                    # Turn a pattern {xxx}/{yyy}/{zzzzzz} for given dimension counts into (e.g., 2, 2, 3) into
                    # something like xx/yy/zzz (note that the curly braces are gone)
                    applied_fpp = replace_pattern_to_specific_length_without_brackets(
                        file_path_pattern, {"x": x, "y": y, "z": z}
                    )

                    # For each dimension, look up where it starts within the applied pattern.
                    # Use that index to look up the actual value within the file name
                    for current_dimension in ["x", "y", "z"]:
                        idx = applied_fpp.index(current_dimension)
                        coordinate_value = file_name[
                            idx : idx + current_decimal_length[current_dimension]
                        ]
                        coordinate_value = int(coordinate_value)
                        assert coordinate_value
                        min_dimensions[current_dimension] = min(
                            min_dimensions[current_dimension] or coordinate_value,
                            coordinate_value,
                        )
                        max_dimensions[current_dimension] = max(
                            max_dimensions[current_dimension], coordinate_value
                        )

    return min_dimensions, max_dimensions, arbitrary_file, file_count

=======
    ]
    return natsorted(all_source_files)
>>>>>>> fb1891a4

def find_file_with_dimensions(
    file_path_pattern: str,
    x_value: int,
    y_value: int,
    z_value: int,
    decimal_lengths: Dict[str, int],
) -> Union[str, None]:

    file_path_unpadded = replace_coordinates(
        file_path_pattern, {"z": (z_value, 0), "y": (y_value, 0), "x": (x_value, 0)}
    )

    file_path_padded = replace_coordinates(
        file_path_pattern,
        {
            "z": (z_value, decimal_lengths["z"]),
            "y": (y_value, decimal_lengths["y"]),
            "x": (x_value, decimal_lengths["x"]),
        },
    )

    # the unpadded file pattern has a higher precedence
    if os.path.isfile(file_path_unpadded):
        return file_path_unpadded

    if os.path.isfile(file_path_padded):
        return file_path_padded

    return None


def tile_cubing_job(
    target_wkw_info: WkwDatasetInfo,
    z_batches: List[int],
    input_path_pattern: str,
    batch_size: int,
    tile_size: Tuple[int, int, int],
    min_dimensions: Dict[str, int],
    max_dimensions: Dict[str, int],
    decimal_lengths: Dict[str, int],
):
    if len(z_batches) == 0:
        return

    with open_wkw(target_wkw_info) as target_wkw:
        # Iterate over the z batches
        # Batching is useful to utilize IO more efficiently
        for z_batch in get_chunks(z_batches, batch_size):
            try:
                ref_time = time.time()
                logging.info("Cubing z={}-{}".format(z_batch[0], z_batch[-1]))

<<<<<<< HEAD
                for x in range(min_dimensions["x"], max_dimensions["x"] + 1):
                    for y in range(min_dimensions["y"], max_dimensions["y"] + 1):
                        ref_time2 = time.time()
                        buffer = []
                        for z in z_batch:
                            # Read file if exists or use zeros instead
                            file_name = find_file_with_dimensions(
                                input_path_pattern, x, y, z, decimal_lengths
=======
                # Detect all available tiles in this z batch
                tile_coords = []
                for z in z_batch:
                    tile_coords += [
                        (z,) + parse_tile_file_name(f)
                        for f in find_source_files("{}/{}".format(source_path, z))
                    ]
                # Figure out what x-y combinations are available in this z batch
                xy = sorted(set([(x, y) for z, y, x, _ in tile_coords]))

                # Iterate over all x-y combinations from this z batch
                for x, y in xy:
                    ref_time2 = time.time()
                    slices = []
                    for z in z_batch:
                        # Find the file extension of the x-y tile in this z
                        ext = next(
                            (
                                ext
                                for _z, _y, _x, ext in tile_coords
                                if _z == z and _y == y and _x == x
                            ),
                            None,
                        )
                        # Read file if exists or zeros instead
                        if ext is not None:
                            image = read_image_file(
                                "{}/{}/{}/{}.{}".format(source_path, z, y, x, ext),
                                target_wkw_info.dtype,
                            )
                            slices.append(image)
                        else:
                            slices.append(
                                np.zeros(
                                    tile_size + (1, 1), dtype=target_wkw_info.dtype
                                )
>>>>>>> fb1891a4
                            )
                            if file_name:
                                # read the image
                                image = read_image_file(
                                    file_name, target_wkw_info.dtype
                                )
                                image = np.squeeze(image)
                                buffer.append(image)
                            else:
                                # add zeros instead
                                buffer.append(
                                    np.squeeze(
                                        np.zeros(tile_size, dtype=target_wkw_info.dtype)
                                    )
                                )

<<<<<<< HEAD
                        buffer = np.stack(buffer, axis=2)
                        # transpose if the data have a color channel
                        if len(buffer.shape) == 4:
                            buffer = np.transpose(buffer, (3, 0, 1, 2))
                        # Write buffer to target if not empty
                        if np.any(buffer != 0):
                            target_wkw.write(
                                [x * tile_size[0], y * tile_size[1], z_batch[0]], buffer
                            )
                        logging.debug(
                            "Cubing of z={}-{} x={} y={} took {:.8f}s".format(
                                z_batch[0], z_batch[-1], x, y, time.time() - ref_time2
                            )
=======
                    # Write buffer to target
                    buffer = prepare_slices_for_wkw(slices)

                    if np.any(buffer != 0):
                        target_wkw.write(
                            [x * tile_size[0], y * tile_size[1], z_batch[0]], buffer
                        )
                    logging.debug(
                        "Cubing of z={}-{} x={} y={} took {:.8f}s".format(
                            z_batch[0], z_batch[-1], x, y, time.time() - ref_time2
>>>>>>> fb1891a4
                        )
                logging.debug(
                    "Cubing of z={}-{} took {:.8f}s".format(
                        z_batch[0], z_batch[-1], time.time() - ref_time
                    )
                )
            except Exception as exc:
                logging.error(
                    "Cubing of z={}-{} failed with: {}".format(
                        z_batch[0], z_batch[-1], exc
                    )
                )
                raise exc


def tile_cubing(
    target_path, layer_name, dtype, batch_size, input_path_pattern, args=None
):
    decimal_lengths = get_digit_counts_for_dimensions(input_path_pattern)
    min_dimensions, max_dimensions, arbitrary_file, file_count = detect_interval_for_dimensions(
        input_path_pattern, decimal_lengths
    )

    if not arbitrary_file:
        logging.error(
            f"No source files found. Maybe the input_path_pattern was wrong. You provided: {input_path_pattern}"
        )
        return

    # Determine tile size from first matching file
    tile_size = image_reader.read_dimensions(arbitrary_file)
    num_channels = image_reader.read_channel_count(arbitrary_file)
    tile_size = (tile_size[0], tile_size[1], num_channels)
    logging.info(
        "Found source files: count={} with tile_size={}x{}".format(
            file_count, tile_size[0], tile_size[1]
        )
    )

    target_wkw_info = WkwDatasetInfo(target_path, layer_name, dtype, 1)
    ensure_wkw(target_wkw_info, num_channels=num_channels)
    with get_executor_for_args(args) as executor:
        futures = []
        # Iterate over all z batches
        for z_batch in get_regular_chunks(
            min_dimensions["z"], max_dimensions["z"], BLOCK_LEN
        ):
            futures.append(
                executor.submit(
                    tile_cubing_job,
                    target_wkw_info,
                    list(z_batch),
                    input_path_pattern,
                    batch_size,
                    tile_size,
                    min_dimensions,
                    max_dimensions,
                    decimal_lengths,
                )
            )
        wait_and_ensure_success(futures)


def create_parser():
    parser = create_cubing_parser()

    parser.add_argument(
        "--input_path_pattern",
        help="Path to input images e.g. path_{xxxxx}_{yyyyy}_{zzzzz}/image.tiff. "
        "The number of characters indicate the longest number in the dimension to the base of 10.",
        type=check_input_pattern,
        default="{zzzzzzzzzz}/{yyyyyyyyyy}/{xxxxxxxxxx}.jpg",
    )
    return parser


if __name__ == "__main__":
    args = create_parser().parse_args()
    setup_logging(args)
    input_path_pattern = os.path.join(args.source_path, args.input_path_pattern)

    tile_cubing(
        args.target_path,
        args.layer_name,
        args.dtype,
        int(args.batch_size),
        input_path_pattern,
        args,
    )<|MERGE_RESOLUTION|>--- conflicted
+++ resolved
@@ -5,15 +5,11 @@
 import os
 from glob import glob
 import re
-<<<<<<< HEAD
 from argparse import ArgumentTypeError
-=======
 import wkw
 from argparse import ArgumentParser
 from os import path, listdir
 from PIL import Image
-from natsort import natsorted
->>>>>>> fb1891a4
 
 from wkcuber.utils import (
     get_chunks,
@@ -25,13 +21,10 @@
     setup_logging,
     get_regular_chunks,
 )
-<<<<<<< HEAD
 from wkcuber.cubing import create_parser as create_cubing_parser, read_image_file
 from wkcuber.image_readers import image_reader
-=======
-from .cubing import create_parser, read_image_file, prepare_slices_for_wkw
-from .image_readers import image_reader
->>>>>>> fb1891a4
+from wkcuber.cubing import create_parser, read_image_file, prepare_slices_for_wkw
+from wkcuber.image_readers import image_reader
 
 BLOCK_LEN = 32
 PADDING_FILE_NAME = "/"
@@ -83,16 +76,6 @@
             )
     return pattern
 
-<<<<<<< HEAD
-=======
-def find_source_sections(source_path):
-    section_folders = [
-        f for f in listdir(source_path) if path.isdir(path.join(source_path, f))
-    ]
-    section_folders = [path.join(source_path, s) for s in section_folders]
-    return natsorted(section_folders)
->>>>>>> fb1891a4
-
 def replace_coordinates_with_glob_regex(pattern: str, coord_ids: Dict[str, int]) -> str:
     occurrences = re.findall("({x+}|{y+}|{z+})", pattern)
     for occurrence in occurrences:
@@ -115,7 +98,6 @@
         decimal_lengths[current_dimension] = max(
             decimal_lengths[current_dimension], len(occurrence) - 2
         )
-<<<<<<< HEAD
 
     return decimal_lengths
 
@@ -170,10 +152,6 @@
 
     return min_dimensions, max_dimensions, arbitrary_file, file_count
 
-=======
-    ]
-    return natsorted(all_source_files)
->>>>>>> fb1891a4
 
 def find_file_with_dimensions(
     file_path_pattern: str,
@@ -227,7 +205,6 @@
                 ref_time = time.time()
                 logging.info("Cubing z={}-{}".format(z_batch[0], z_batch[-1]))
 
-<<<<<<< HEAD
                 for x in range(min_dimensions["x"], max_dimensions["x"] + 1):
                     for y in range(min_dimensions["y"], max_dimensions["y"] + 1):
                         ref_time2 = time.time()
@@ -236,44 +213,6 @@
                             # Read file if exists or use zeros instead
                             file_name = find_file_with_dimensions(
                                 input_path_pattern, x, y, z, decimal_lengths
-=======
-                # Detect all available tiles in this z batch
-                tile_coords = []
-                for z in z_batch:
-                    tile_coords += [
-                        (z,) + parse_tile_file_name(f)
-                        for f in find_source_files("{}/{}".format(source_path, z))
-                    ]
-                # Figure out what x-y combinations are available in this z batch
-                xy = sorted(set([(x, y) for z, y, x, _ in tile_coords]))
-
-                # Iterate over all x-y combinations from this z batch
-                for x, y in xy:
-                    ref_time2 = time.time()
-                    slices = []
-                    for z in z_batch:
-                        # Find the file extension of the x-y tile in this z
-                        ext = next(
-                            (
-                                ext
-                                for _z, _y, _x, ext in tile_coords
-                                if _z == z and _y == y and _x == x
-                            ),
-                            None,
-                        )
-                        # Read file if exists or zeros instead
-                        if ext is not None:
-                            image = read_image_file(
-                                "{}/{}/{}/{}.{}".format(source_path, z, y, x, ext),
-                                target_wkw_info.dtype,
-                            )
-                            slices.append(image)
-                        else:
-                            slices.append(
-                                np.zeros(
-                                    tile_size + (1, 1), dtype=target_wkw_info.dtype
-                                )
->>>>>>> fb1891a4
                             )
                             if file_name:
                                 # read the image
@@ -290,32 +229,16 @@
                                     )
                                 )
 
-<<<<<<< HEAD
-                        buffer = np.stack(buffer, axis=2)
-                        # transpose if the data have a color channel
-                        if len(buffer.shape) == 4:
-                            buffer = np.transpose(buffer, (3, 0, 1, 2))
+                        data = prepare_slices_for_wkw(buffer, num_channels=tile_size[2])
                         # Write buffer to target if not empty
-                        if np.any(buffer != 0):
+                        if np.any(data != 0):
                             target_wkw.write(
-                                [x * tile_size[0], y * tile_size[1], z_batch[0]], buffer
+                                [x * tile_size[0], y * tile_size[1], z_batch[0]], data
                             )
                         logging.debug(
                             "Cubing of z={}-{} x={} y={} took {:.8f}s".format(
                                 z_batch[0], z_batch[-1], x, y, time.time() - ref_time2
                             )
-=======
-                    # Write buffer to target
-                    buffer = prepare_slices_for_wkw(slices)
-
-                    if np.any(buffer != 0):
-                        target_wkw.write(
-                            [x * tile_size[0], y * tile_size[1], z_batch[0]], buffer
-                        )
-                    logging.debug(
-                        "Cubing of z={}-{} x={} y={} took {:.8f}s".format(
-                            z_batch[0], z_batch[-1], x, y, time.time() - ref_time2
->>>>>>> fb1891a4
                         )
                 logging.debug(
                     "Cubing of z={}-{} took {:.8f}s".format(
