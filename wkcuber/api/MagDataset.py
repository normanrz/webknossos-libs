import logging
import os
from os.path import join
<<<<<<< HEAD
from typing import Tuple
=======
from pathlib import Path
from typing import Type, Tuple, Union, cast, TYPE_CHECKING
>>>>>>> ecc66e06

from wkw import wkw
import numpy as np

<<<<<<< HEAD
from wkcuber.api.View import WKView, TiffView
=======
import wkcuber.api as api

if TYPE_CHECKING:
    from wkcuber.api.Layer import TiffLayer, WKLayer, Layer
from wkcuber.api.View import WKView, TiffView, View
>>>>>>> ecc66e06
from wkcuber.api.TiffData.TiffMag import TiffMagHeader
from wkcuber.mag import Mag


def find_mag_path_on_disk(
    dataset_path: Union[str, Path], layer_name: str, mag_name: str
) -> str:
    mag = Mag(mag_name)
    short_mag_file_path = join(dataset_path, layer_name, mag.to_layer_name())
    long_mag_file_path = join(dataset_path, layer_name, mag.to_long_layer_name())
    if os.path.exists(short_mag_file_path):
        return short_mag_file_path
    else:
        return long_mag_file_path


class MagDataset:
    def __init__(self, layer: "Layer", name: str) -> None:
        self.layer = layer
        self.name = name
        self.header = self.get_header()

        self.view = self.get_view(offset=(0, 0, 0), is_bounded=False)

    def open(self) -> None:
        self.view.open()

    def close(self) -> None:
        self.view.close()

    def read(
        self,
        offset: Tuple[int, int, int] = (0, 0, 0),
        size: Tuple[int, int, int] = None,
    ) -> np.array:
        return self.view.read(offset, size)

    def write(
        self,
        data: np.ndarray,
        offset: Tuple[int, int, int] = (0, 0, 0),
        allow_compressed_write: bool = False,
    ) -> None:
        self._assert_valid_num_channels(data.shape)
        self.view.write(data, offset, allow_compressed_write)
        layer_properties = self.layer.dataset.properties.data_layers[self.layer.name]
        current_offset_in_mag1 = layer_properties.get_bounding_box_offset()
        current_size_in_mag1 = layer_properties.get_bounding_box_size()

        mag = Mag(self.name)
        mag_np = mag.as_np()

        offset_in_mag1 = tuple(np.array(offset) * mag_np)

        new_offset_in_mag1 = (
            offset_in_mag1
            if current_offset_in_mag1 == (-1, -1, -1)
            else tuple(min(x) for x in zip(current_offset_in_mag1, offset_in_mag1))
        )

        old_end_offset_in_mag1 = np.array(current_offset_in_mag1) + np.array(
            current_size_in_mag1
        )
        new_end_offset_in_mag1 = (np.array(offset) + np.array(data.shape[-3:])) * mag_np
        max_end_offset_in_mag1 = np.array(
            [old_end_offset_in_mag1, new_end_offset_in_mag1]
        ).max(axis=0)
        total_size_in_mag1 = max_end_offset_in_mag1 - np.array(new_offset_in_mag1)

<<<<<<< HEAD
        self.view.size = tuple(max_end_offset_in_mag1 // mag_np)  # the view of a MagDataset always starts at (0, 0, 0)
=======
        self.view.size = cast(Tuple[int, int, int], tuple(total_size))
>>>>>>> ecc66e06

        self.layer.dataset.properties._set_bounding_box_of_layer(
            self.layer.name,
            cast(Tuple[int, int, int], tuple(new_offset_in_mag1)),
            cast(Tuple[int, int, int], tuple(total_size_in_mag1)),
        )

    def get_header(self) -> Union[TiffMagHeader, wkw.Header]:
        raise NotImplementedError

<<<<<<< HEAD
    def get_dtype(self):
        raise NotImplementedError

    def get_view(self, size=None, offset=None, is_bounded=True):
        mag1_size_in_properties = self.layer.dataset.properties.data_layers[
=======
    def get_view(
        self,
        size: Tuple[int, int, int] = None,
        offset: Tuple[int, int, int] = None,
        is_bounded: bool = True,
    ) -> View:
        size_in_properties = self.layer.dataset.properties.data_layers[
>>>>>>> ecc66e06
            self.layer.name
        ].get_bounding_box_size()

        mag1_offset_in_properties = self.layer.dataset.properties.data_layers[
            self.layer.name
        ].get_bounding_box_offset()

        if mag1_offset_in_properties == (-1, -1, -1):
            mag1_offset_in_properties = (0, 0, 0)

        mag_np = Mag(self.name).as_np()

        if offset is None:
            offset = mag1_offset_in_properties // mag_np  # ceil div

        properties_size_in_current_mag = -(-np.array(mag1_size_in_properties) // mag_np)  # ceil div
        properties_offset_in_current_mag = np.array(mag1_offset_in_properties) // mag_np  # floor div

        if size is None:
            size = properties_size_in_current_mag - (
                np.array(offset) - properties_offset_in_current_mag
            )

        # assert that the parameters size and offset are valid
        if is_bounded:
            for off_prop, off in zip(properties_offset_in_current_mag, offset):
                if off < off_prop:
                    raise AssertionError(
                        f"The passed parameter 'offset' {offset} is outside the bounding box from the properties.json. "
                        f"Use is_bounded=False if you intend to write outside out the existing bounding box."
                    )
            for s1, s2, off1, off2 in zip(properties_size_in_current_mag, size, properties_offset_in_current_mag, offset):
                if s2 + off2 > s1 + off1:
                    raise AssertionError(
                        f"The combination of the passed parameter 'size' {size} and 'offset' {offset} are not compatible with the "
                        f"size ({mag1_size_in_properties}) from the properties.json.  "
                        f"Use is_bounded=False if you intend to write outside out the existing bounding box."
                    )

        mag_file_path = find_mag_path_on_disk(
            self.layer.dataset.path, self.layer.name, self.name
        )
        return self._get_view_type()(
            mag_file_path, self.header, size, offset, is_bounded
        )

    def _get_view_type(self) -> Type[View]:
        raise NotImplementedError

    def _assert_valid_num_channels(self, write_data_shape: Tuple[int, ...]) -> None:
        num_channels = self.layer.num_channels
        if len(write_data_shape) == 3:
            assert (
                num_channels == 1
            ), f"The number of channels of the dataset ({num_channels}) does not match the number of channels of the passed data (1)"
        else:
            assert (
                num_channels == write_data_shape[0]
            ), f"The number of channels of the dataset ({num_channels}) does not match the number of channels of the passed data ({write_data_shape[0]})"


class WKMagDataset(MagDataset):
    header: wkw.Header

    def __init__(
        self,
        layer: "WKLayer",
        name: str,
        block_len: int,
        file_len: int,
        block_type: int,
    ) -> None:
        self.block_len = block_len
        self.file_len = file_len
        self.block_type = block_type
        super().__init__(layer, name)

    def get_header(self) -> wkw.Header:
        return wkw.Header(
            voxel_type=self.layer.dtype_per_channel,
            num_channels=self.layer.num_channels,
            version=1,
            block_len=self.block_len,
            file_len=self.file_len,
            block_type=self.block_type,
        )

    def get_dtype(self):
        return self.header.voxel_type

    @classmethod
    def create(
        cls, layer: "WKLayer", name: str, block_len: int, file_len: int, block_type: int
    ) -> "WKMagDataset":
        mag_dataset = cls(layer, name, block_len, file_len, block_type)
        wkw.Dataset.create(
            join(layer.dataset.path, layer.name, mag_dataset.name), mag_dataset.header
        )

        return mag_dataset

    def _get_view_type(self) -> Type[WKView]:
        return WKView

    def _get_file_dimensions(self) -> Tuple[int, int, int]:
        return (self.file_len * self.block_len,) * 3


class TiffMagDataset(MagDataset):
    layer: "TiffLayer"

    def __init__(self, layer: "TiffLayer", name: str, pattern: str) -> None:
        self.pattern = pattern
        super().__init__(layer, name)

    def get_header(self) -> TiffMagHeader:
        return TiffMagHeader(
            pattern=self.pattern,
            dtype_per_channel=self.layer.dtype_per_channel,
            num_channels=self.layer.num_channels,
            tile_size=self.layer.dataset.properties.tile_size,
        )

    def get_dtype(self):
        return self.header.dtype_per_channel

    @classmethod
    def create(cls, layer: "TiffLayer", name: str, pattern: str) -> "TiffMagDataset":
        mag_dataset = cls(layer, name, pattern)
        return mag_dataset

    def _get_view_type(self) -> Type[TiffView]:
        return TiffView

    def _get_file_dimensions(self) -> Tuple[int, int, int]:
        if self.layer.dataset.properties.tile_size:
            return self.layer.dataset.properties.tile_size + (1,)

        return self.view.size[0], self.view.size[1], 1 # TODO: find better chunk size


class TiledTiffMagDataset(TiffMagDataset):
    def get_tile(self, x_index: int, y_index: int, z_index: int) -> np.array:
        tile_size = self.layer.dataset.properties.tile_size
        assert tile_size is not None
        size = (tile_size[0], tile_size[1], 1)
        offset = np.array((0, 0, 0)) + np.array(size) * np.array(
            (x_index, y_index, z_index)
        )
        return self.read(offset, size)<|MERGE_RESOLUTION|>--- conflicted
+++ resolved
@@ -1,25 +1,15 @@
 import logging
 import os
 from os.path import join
-<<<<<<< HEAD
-from typing import Tuple
-=======
 from pathlib import Path
 from typing import Type, Tuple, Union, cast, TYPE_CHECKING
->>>>>>> ecc66e06
 
 from wkw import wkw
 import numpy as np
-
-<<<<<<< HEAD
-from wkcuber.api.View import WKView, TiffView
-=======
-import wkcuber.api as api
 
 if TYPE_CHECKING:
     from wkcuber.api.Layer import TiffLayer, WKLayer, Layer
 from wkcuber.api.View import WKView, TiffView, View
->>>>>>> ecc66e06
 from wkcuber.api.TiffData.TiffMag import TiffMagHeader
 from wkcuber.mag import Mag
 
@@ -89,11 +79,7 @@
         ).max(axis=0)
         total_size_in_mag1 = max_end_offset_in_mag1 - np.array(new_offset_in_mag1)
 
-<<<<<<< HEAD
-        self.view.size = tuple(max_end_offset_in_mag1 // mag_np)  # the view of a MagDataset always starts at (0, 0, 0)
-=======
-        self.view.size = cast(Tuple[int, int, int], tuple(total_size))
->>>>>>> ecc66e06
+        self.view.size = cast(Tuple[int, int, int], tuple(max_end_offset_in_mag1 // mag_np))  # the view of a MagDataset always starts at (0, 0, 0)
 
         self.layer.dataset.properties._set_bounding_box_of_layer(
             self.layer.name,
@@ -104,21 +90,19 @@
     def get_header(self) -> Union[TiffMagHeader, wkw.Header]:
         raise NotImplementedError
 
-<<<<<<< HEAD
-    def get_dtype(self):
+    def get_dtype(self) -> type:
+        return self.view.get_dtype()
+
+    def _get_file_dimensions(self) -> Tuple[int, int, int]:
         raise NotImplementedError
 
-    def get_view(self, size=None, offset=None, is_bounded=True):
-        mag1_size_in_properties = self.layer.dataset.properties.data_layers[
-=======
     def get_view(
         self,
         size: Tuple[int, int, int] = None,
         offset: Tuple[int, int, int] = None,
         is_bounded: bool = True,
     ) -> View:
-        size_in_properties = self.layer.dataset.properties.data_layers[
->>>>>>> ecc66e06
+        mag1_size_in_properties = self.layer.dataset.properties.data_layers[
             self.layer.name
         ].get_bounding_box_size()
 
@@ -131,29 +115,28 @@
 
         mag_np = Mag(self.name).as_np()
 
-        if offset is None:
-            offset = mag1_offset_in_properties // mag_np  # ceil div
+        view_offset = offset if offset is not None else cast(Tuple[int, int, int], tuple(mag1_offset_in_properties // mag_np))
 
         properties_size_in_current_mag = -(-np.array(mag1_size_in_properties) // mag_np)  # ceil div
         properties_offset_in_current_mag = np.array(mag1_offset_in_properties) // mag_np  # floor div
 
         if size is None:
             size = properties_size_in_current_mag - (
-                np.array(offset) - properties_offset_in_current_mag
+                np.array(view_offset) - properties_offset_in_current_mag
             )
 
         # assert that the parameters size and offset are valid
         if is_bounded:
-            for off_prop, off in zip(properties_offset_in_current_mag, offset):
+            for off_prop, off in zip(properties_offset_in_current_mag, view_offset):
                 if off < off_prop:
                     raise AssertionError(
-                        f"The passed parameter 'offset' {offset} is outside the bounding box from the properties.json. "
+                        f"The passed parameter 'offset' {view_offset} is outside the bounding box from the properties.json. "
                         f"Use is_bounded=False if you intend to write outside out the existing bounding box."
                     )
-            for s1, s2, off1, off2 in zip(properties_size_in_current_mag, size, properties_offset_in_current_mag, offset):
+            for s1, s2, off1, off2 in zip(properties_size_in_current_mag, size, properties_offset_in_current_mag, view_offset):
                 if s2 + off2 > s1 + off1:
                     raise AssertionError(
-                        f"The combination of the passed parameter 'size' {size} and 'offset' {offset} are not compatible with the "
+                        f"The combination of the passed parameter 'size' {size} and 'offset' {view_offset} are not compatible with the "
                         f"size ({mag1_size_in_properties}) from the properties.json.  "
                         f"Use is_bounded=False if you intend to write outside out the existing bounding box."
                     )
@@ -162,7 +145,7 @@
             self.layer.dataset.path, self.layer.name, self.name
         )
         return self._get_view_type()(
-            mag_file_path, self.header, size, offset, is_bounded
+            mag_file_path, self.header, size, view_offset, is_bounded
         )
 
     def _get_view_type(self) -> Type[View]:
@@ -206,9 +189,6 @@
             block_type=self.block_type,
         )
 
-    def get_dtype(self):
-        return self.header.voxel_type
-
     @classmethod
     def create(
         cls, layer: "WKLayer", name: str, block_len: int, file_len: int, block_type: int
@@ -224,7 +204,7 @@
         return WKView
 
     def _get_file_dimensions(self) -> Tuple[int, int, int]:
-        return (self.file_len * self.block_len,) * 3
+        return cast(Tuple[int, int, int], (self.file_len * self.block_len,) * 3)
 
 
 class TiffMagDataset(MagDataset):
@@ -241,9 +221,6 @@
             num_channels=self.layer.num_channels,
             tile_size=self.layer.dataset.properties.tile_size,
         )
-
-    def get_dtype(self):
-        return self.header.dtype_per_channel
 
     @classmethod
     def create(cls, layer: "TiffLayer", name: str, pattern: str) -> "TiffMagDataset":
