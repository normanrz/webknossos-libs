--- conflicted
+++ resolved
@@ -1,18 +1,25 @@
-<<<<<<< HEAD
 import logging
 import math
 from argparse import Namespace
 from shutil import rmtree
 from os.path import join
 from os import makedirs
-from typing import Tuple, Type, Union, Dict, Any, TYPE_CHECKING, cast, Optional
-=======
 from abc import ABC, abstractmethod
 from shutil import rmtree
 from os.path import join
 from os import makedirs
-from typing import Tuple, Type, Union, Dict, Any, TYPE_CHECKING, TypeVar, Generic
->>>>>>> 36344949
+from typing import (
+    Tuple,
+    Type,
+    Union,
+    Dict,
+    Any,
+    TYPE_CHECKING,
+    TypeVar,
+    Generic,
+    cast,
+    Optional,
+)
 
 import numpy as np
 
@@ -39,7 +46,11 @@
     DEFAULT_WKW_FILE_LEN,
     get_executor_for_args,
     cube_addresses,
-    parse_cube_file_name, ceil_div_np, named_partial, convert_mag1_offset, convert_mag1_size,
+    parse_cube_file_name,
+    ceil_div_np,
+    named_partial,
+    convert_mag1_offset,
+    convert_mag1_size,
 )
 
 
@@ -73,14 +84,7 @@
             raise IndexError("The mag {} is not a mag of this layer".format(mag))
         return self.mags[mag]
 
-<<<<<<< HEAD
-    def add_mag(self, mag: Union[str, Mag], **kwargs: Any) -> MagDataset:
-        pass
-
-    def get_or_add_mag(self, mag: Union[str, Mag], **kwargs: Any) -> MagDataset:
-=======
     def add_mag(self, mag: Union[int, str, list, tuple, np.ndarray, Mag]) -> MagT:
->>>>>>> 36344949
         pass
 
     def get_or_add_mag(
@@ -146,7 +150,9 @@
     ) -> MagDataset:
         raise NotImplemented
 
-    def _pad_existing_mags_for_downsampling(self, from_mag, max_mag, scale):
+    def _pad_existing_mags_for_downsampling(
+        self, from_mag: Mag, max_mag: Mag, scale: Optional[Tuple[float, float, float]]
+    ) -> None:
         # pad all existing mags if necessary
         # during each downsampling step, the data shape or offset of the new mag should never need to be rounded
         existing_mags = sorted([Mag(mag) for mag in self.mags.keys()])
@@ -165,15 +171,17 @@
         size_in_mag1 = self.dataset.properties.data_layers[
             self.name
         ].get_bounding_box_size()
-        offset_in_lowest_mag = convert_mag1_offset(offset_in_mag1, all_mags_after_downsampling[-1])
+        offset_in_lowest_mag = convert_mag1_offset(
+            offset_in_mag1, all_mags_after_downsampling[-1]
+        )
         end_offset_in_lowest_mag = ceil_div_np(
             np.array(offset_in_mag1) + size_in_mag1,
-            all_mags_after_downsampling[-1].as_np()
+            all_mags_after_downsampling[-1].as_np(),
         )
         # translate alignment into mag 1
         aligned_offset_in_mag1 = lowest_mag * offset_in_lowest_mag
         aligned_size_in_mag1 = lowest_mag * (
-                end_offset_in_lowest_mag - offset_in_lowest_mag
+            end_offset_in_lowest_mag - offset_in_lowest_mag
         )
 
         self.dataset.properties._set_bounding_box_of_layer(
@@ -187,7 +195,9 @@
             aligned_offset = convert_mag1_offset(aligned_offset_in_mag1, mag_name)
             aligned_size = convert_mag1_size(aligned_size_in_mag1, mag_name)
             # The base view of a MagDataset always starts at (0, 0, 0)
-            mag.view.size = cast(Tuple[int, int, int], tuple(aligned_offset + aligned_size))
+            mag.view.size = cast(
+                Tuple[int, int, int], tuple(aligned_offset + aligned_size)
+            )
 
     def downsample(
         self,
@@ -248,7 +258,7 @@
                     interpolation_mode=parsed_interpolation_mode,
                     buffer_edge_len=buffer_edge_len,
                     compress=compress,
-                    job_count_per_log=job_count_per_log
+                    job_count_per_log=job_count_per_log,
                 )
                 prev_mag_ds.get_view().for_zipped_chunks(
                     # this view is restricted to the bounding box specified in the properties
@@ -272,20 +282,6 @@
 class WKLayer(Layer[WKMagDataset]):
     mags: Dict[str, WKMagDataset]
 
-<<<<<<< HEAD
-    def add_mag(self, mag: Union[str, Mag], **kwargs: Any) -> MagDataset:
-        block_len: int = kwargs.get("block_len", None)
-        file_len: int = kwargs.get("file_len", None)
-        block_type: int = kwargs.get("block_type", None)
-
-        if block_len is None:
-            block_len = 32
-        if file_len is None:
-            file_len = DEFAULT_WKW_FILE_LEN
-        if block_type is None:
-            block_type = wkw.Header.BLOCK_TYPE_RAW
-
-=======
     def add_mag(
         self,
         mag: Union[int, str, list, tuple, np.ndarray, Mag],
@@ -293,7 +289,6 @@
         file_len: int = DEFAULT_WKW_FILE_LEN,
         block_type: int = wkw.Header.BLOCK_TYPE_RAW,
     ) -> WKMagDataset:
->>>>>>> 36344949
         # normalize the name of the mag
         mag = Mag(mag).to_layer_name()
 
@@ -378,11 +373,7 @@
 class GenericTiffLayer(Layer[TiffMagT], ABC):
     dataset: "TiffDataset"
 
-<<<<<<< HEAD
-    def add_mag(self, mag: Union[str, Mag], **kwargs: Any) -> MagDataset:
-=======
     def add_mag(self, mag: Union[int, str, list, tuple, np.ndarray, Mag]) -> TiffMagT:
->>>>>>> 36344949
         # normalize the name of the mag
         mag = Mag(mag).to_layer_name()
 
@@ -445,8 +436,9 @@
         max_mag: Mag,
         interpolation_mode: str,
         compress: bool,
-        scale: Tuple[float, float, float] = None,
-        buffer_edge_len: int = None,
-        args: Namespace = None,
+        anisotropic: Optional[bool] = None,
+        scale: Optional[Tuple[float, float, float]] = None,
+        buffer_edge_len: Optional[int] = None,
+        args: Optional[Namespace] = None,
     ) -> None:
         raise NotImplemented