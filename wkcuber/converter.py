--- conflicted
+++ resolved
@@ -369,15 +369,14 @@
         bounding_box = None
         view_configuration = dict()
         for layer_path, layer_name in layer_path_to_name.items():
-<<<<<<< HEAD
-            channel_count, dtype = get_channel_count_and_dtype(layer_path)
+            channel_count, dtype = get_channel_count_and_dtype(Path(layer_path))
             if channel_count > 1 and not (channel_count == 3 and dtype == "uint8"):
                 for i in range(channel_count):
                     layer_name = f"{layer_name}_{i}"
                     arg_dict = vars(args)
 
                     bounding_box = cube_image_stack(
-                        layer_path,
+                        Path(layer_path),
                         args.target_path,
                         layer_name,
                         arg_dict.get("batch_size"),
@@ -390,17 +389,6 @@
                         args.pad,
                         args,
                     )
-=======
-            args.layer_name = layer_name
-            args.source_path = Path(layer_path)
-            cube_image_stack(
-                args.source_path,
-                args.target_path,
-                args.layer_name,
-                args.batch_size if "batch_size" in args else None,
-                args,
-            )
->>>>>>> 517e1e9f
 
                     view_configuration[
                         layer_name
@@ -408,7 +396,7 @@
             else:
                 arg_dict = vars(args)
                 bounding_box = cube_image_stack(
-                    layer_path,
+                    Path(layer_path),
                     args.target_path,
                     layer_name,
                     arg_dict.get("batch_size"),
